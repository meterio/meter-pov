--- conflicted
+++ resolved
@@ -826,10 +826,6 @@
 		return
 	}
 
-<<<<<<< HEAD
-	IncrInfraction := UnpackBytesToCounters(&sb.StakingID)
-	log.Debug("Receives statistics", "incremental infraction", IncrInfraction)
-=======
 	epoch := sb.Option
 	IncrInfraction, err := UnpackBytesToInfraction(sb.ExtraData)
 	if err != nil {
@@ -837,7 +833,6 @@
 		return
 	}
 	log.Info("Receives statistics", "epoch", epoch, "incremental infraction", IncrInfraction)
->>>>>>> ab631ac4
 
 	var jail bool
 	stats := statisticsList.Get(sb.CandAddr)
