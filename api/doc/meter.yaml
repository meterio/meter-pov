--- conflicted
+++ resolved
@@ -8,11 +8,7 @@
   license:
     name: LGPL 3.0
     url: "https://www.gnu.org/licenses/lgpl-3.0.en.html"
-<<<<<<< HEAD
-  version: 1.4.3-beta1
-=======
   version: 1.4.4-beta4
->>>>>>> 5435e3b4
 
 servers:
   - url: "/"
