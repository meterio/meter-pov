--- conflicted
+++ resolved
@@ -291,23 +291,6 @@
 	//conR.Logger.Info("SwitchToConsensus")
 	conR.logger.Info("Synchnization is done. SwitchToConsensus ...")
 
-<<<<<<< HEAD
-	var nonce uint64
-	best := conR.chain.BestBlock()
-	bestKBlock, err := conR.chain.BestKBlock()
-	if err != nil {
-		panic("could not get best KBlock")
-	}
-	if bestKBlock.Number() == 0 {
-		nonce = genesis.GenesisNonce
-	} else {
-		nonce = bestKBlock.KBlockData.Nonce
-	}
-	replay := (best.Number() != bestKBlock.Number())
-
-	fmt.Println("Update lastKBlockHeight to ", bestKBlock.Number())
-	conR.lastKBlockHeight = bestKBlock.Number()
-=======
 	// var nonce uint64
 	// best := conR.chain.BestBlock()
 	// bestKBlock, err := conR.chain.BestKBlock()
@@ -320,17 +303,12 @@
 	// 	nonce = bestKBlock.KBlockData.Nonce
 	// }
 	// replay := (best.Header().Number() != bestKBlock.Header().Number())
->>>>>>> c797735c
 
 	conR.PrepareEnvForPacemaker()
 	if conR.inCommittee {
 		conR.startPacemaker(PMModeNormal)
 	} else {
-<<<<<<< HEAD
-		conR.ConsensusHandleReceivedNonce(bestKBlock.Number(), nonce, best.QC.EpochID, replay)
-=======
 		conR.startPacemaker(PMModeObserve)
->>>>>>> c797735c
 	}
 	// --force-last-kframe
 	// if !conR.config.ForceLastKFrame {
@@ -1554,13 +1532,8 @@
 		return nil
 	}
 
-<<<<<<< HEAD
-	conR.logger.Info("startConsensusPacemaker", "QCHeight", bestQC.QCHeight, "bestHeight", bestBlock.Number())
-	conR.csPacemaker.Start(newCommittee, mode)
-=======
 	conR.logger.Info("startConsensusPacemaker", "QCHeight", bestQC.QCHeight, "bestHeight", bestBlock.Header().Number())
 	conR.csPacemaker.Start(mode)
->>>>>>> c797735c
 	return nil
 }
 
